--- conflicted
+++ resolved
@@ -99,52 +99,8 @@
 
         """
 
-<<<<<<< HEAD
     def connect(self, pre, post, transform=None, filter=None, 
                 func=None, learning_rule=None):
-=======
-        if transform is None:
-            # create a matrix of zeros
-            transform = [[0] * dim_pre for i in range(dim_post * array_size)]
-
-            # default index_pre/post lists set up *weight* value
-            # on diagonal of transform
-            
-            # if dim_post * array_size != dim_pre,
-            # then values wrap around when edge hit
-            if index_pre is None:
-                index_pre = range(dim_pre) 
-            elif isinstance(index_pre, int):
-                index_pre = [index_pre] 
-            if index_post is None:
-                index_post = range(dim_post * array_size) 
-            elif isinstance(index_post, int):
-                index_post = [index_post]
-
-            for i in range(max(len(index_pre), len(index_post))):
-                pre = index_pre[i % len(index_pre)]
-                post = index_post[i % len(index_post)]
-                transform[post][pre] = weight
-
-        transform = np.array(transform)
-
-        # reformulate to account for post.array_size
-        if transform.shape == (dim_post * array_size, dim_pre):
-
-            array_transform = [[[0] * dim_pre for i in range(dim_post)]
-                               for j in range(array_size)]
-
-            for i in range(array_size):
-                for j in range(dim_post):
-                    array_transform[i][j] = transform[i * dim_post + j]
-
-            transform = array_transform
-
-        return transform
-        
-    def connect(self, pre, post, transform=None, function=None,
-                filter=None, learning_rule=None):
->>>>>>> 0864add6
         """Connect two nodes in the network.
 
         *pre* and *post* can be strings giving the names of the nodes,
